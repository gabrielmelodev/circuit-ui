/**
 * Copyright 2021, SumUp Ltd.
 * Licensed under the Apache License, Version 2.0 (the "License");
 * you may not use this file except in compliance with the License.
 * You may obtain a copy of the License at
 *
 * http://www.apache.org/licenses/LICENSE-2.0
 *
 * Unless required by applicable law or agreed to in writing, software
 * distributed under the License is distributed on an "AS IS" BASIS,
 * WITHOUT WARRANTIES OR CONDITIONS OF ANY KIND, either express or implied.
 * See the License for the specific language governing permissions and
 * limitations under the License.
 */

import styled from '@emotion/styled';

import { Stack } from '../../../.storybook/components';
import Button from '../components/Button';

import docs from './style-mixins.docs.mdx';
import {
  spacing,
<<<<<<< HEAD
  focusVisible,
=======
  shadow,
  focusOutline,
>>>>>>> 0a17a448
  disableVisually,
  clearfix,
  hideVisually,
  hideScrollbar,
  SpacingValue,
} from './style-mixins';

export default {
  title: 'Features/Style Mixins',
  parameters: {
    docs: { page: docs },
  },
};

const spaceOptions = {
  options: [
    0,
    'auto',
    'bit',
    'byte',
    'kilo',
    'mega',
    'giga',
    'tera',
    'peta',
    'exa',
    'zetta',
  ],
  control: {
    type: 'select',
  },
};

const Background = styled.div`
  display: inline-block;
  background-color: #f8cb9c;
`;

type SpacingArgs = {
  all: SpacingValue;
  top: SpacingValue;
  right: SpacingValue;
  bottom: SpacingValue;
  left: SpacingValue;
};

export const Spacing = ({ all, top, left, bottom, right }: SpacingArgs) => (
  <Stack>
    <Background>
      <Button css={spacing(all)}>All sides</Button>
    </Background>
    <Background>
      <Button css={spacing({ top, left, bottom, right })}>
        Individual sides
      </Button>
    </Background>
  </Stack>
);

Spacing.args = {
  all: 'kilo',
  top: 'kilo',
  right: 'giga',
  bottom: 'peta',
  left: 'zetta',
};

Spacing.argTypes = {
  all: spaceOptions,
  top: spaceOptions,
  right: spaceOptions,
  bottom: spaceOptions,
  left: spaceOptions,
};

const Box = styled.div`
  display: inline-block;
  height: 5rem;
  width: 15rem;
  max-width: 100%;
  margin: 1rem;
  background-color: white;
`;

export const Shadow = () => <Box css={shadow} />;

const Parent = styled.div`
  width: 100%;
  padding: 0.5rem;
  border: 1px solid magenta;
`;

const Floated = styled.div`
  float: right;
  height: 120px;
  width: 240px;
  background-color: #ccc;
`;

export const Clearfix = () => (
  <Parent css={clearfix}>
    <Floated />
    An electronic circuit is composed of individual electronic components, such
    as resistors, transistors, capacitors, inductors and diodes, connected by
    conductive wires or traces through which electric current can flow.
  </Parent>
);

<<<<<<< HEAD
const Focused = styled.div`
  display: inline-block;
  height: 48px;
  width: 480px;
  max-width: 100%;
  background-color: white;
`;

export const FocusVisible = () => (
  <Stack>
    <Focused css={focusVisible} />
    <Focused css={focusVisible('inset')} />
=======
export const FocusOutline = () => (
  <Stack>
    <Box css={focusOutline} />
    <Box css={focusOutline('inset')} />
>>>>>>> 0a17a448
  </Stack>
);

export const DisableVisually = () => (
  <div css={disableVisually}>This element is visually disabled.</div>
);

export const HideVisually = () => (
  <div css={hideVisually}>This element is visually hidden.</div>
);

const Scrollable = styled.div`
  overflow-x: scroll;
`;

const Overflow = styled.div`
  width: 120%;
`;

export const HideScrollbar = () => (
  <Scrollable css={hideScrollbar}>
    <Overflow>
      An electronic circuit is composed of individual electronic components,
      such as resistors, transistors, capacitors, inductors and diodes,
      connected by conductive wires or traces through which electric current can
      flow.
    </Overflow>
  </Scrollable>
);<|MERGE_RESOLUTION|>--- conflicted
+++ resolved
@@ -21,12 +21,8 @@
 import docs from './style-mixins.docs.mdx';
 import {
   spacing,
-<<<<<<< HEAD
+  shadow,
   focusVisible,
-=======
-  shadow,
-  focusOutline,
->>>>>>> 0a17a448
   disableVisually,
   clearfix,
   hideVisually,
@@ -135,25 +131,10 @@
   </Parent>
 );
 
-<<<<<<< HEAD
-const Focused = styled.div`
-  display: inline-block;
-  height: 48px;
-  width: 480px;
-  max-width: 100%;
-  background-color: white;
-`;
-
 export const FocusVisible = () => (
   <Stack>
-    <Focused css={focusVisible} />
-    <Focused css={focusVisible('inset')} />
-=======
-export const FocusOutline = () => (
-  <Stack>
-    <Box css={focusOutline} />
-    <Box css={focusOutline('inset')} />
->>>>>>> 0a17a448
+    <Box css={focusVisible} />
+    <Box css={focusVisible('inset')} />
   </Stack>
 );
 
