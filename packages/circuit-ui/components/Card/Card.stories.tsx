/**
 * Copyright 2019, SumUp Ltd.
 * Licensed under the Apache License, Version 2.0 (the "License");
 * you may not use this file except in compliance with the License.
 * You may obtain a copy of the License at
 *
 * http://www.apache.org/licenses/LICENSE-2.0
 *
 * Unless required by applicable law or agreed to in writing, software
 * distributed under the License is distributed on an "AS IS" BASIS,
 * WITHOUT WARRANTIES OR CONDITIONS OF ANY KIND, either express or implied.
 * See the License for the specific language governing permissions and
 * limitations under the License.
 */

/** @jsxRuntime classic */
/** @jsx jsx */
import { Fragment } from 'react';
import { action } from '@storybook/addon-actions';
import { css, jsx } from '@emotion/core';
import { Theme } from '@sumup/design-tokens';

import { Stack } from '../../../../.storybook/components';
<<<<<<< HEAD
import CardList from '../CardList';
import Headline from '../Headline';
import Body from '../Body';
=======
import Heading from '../Heading';
import Text from '../Text';
>>>>>>> 79e1d454
import ButtonGroup from '../ButtonGroup';
import Button from '../Button';

import docs from './Card.docs.mdx';

import Card, { CardHeader, CardFooter } from '.';

export default {
  title: 'Components/Card',
  component: Card,
  subcomponents: { CardHeader, CardFooter },
  parameters: {
    docs: { page: docs },
  },
};

const cardStyles = () => css`
  width: 400px;
  min-height: 120px;
  max-width: 90vw;
  max-height: 90vh;
  margin-bottom: 1rem;
`;

const squareStyles = () => css`
  width: 150px;
  min-height: 150px;
  max-width: 90vw;
  max-height: 90vh;
`;

const contentStyles = (theme: Theme) => css`
  background: ${theme.colors.n300};
  width: 100%;
  height: 118px;
`;

const Header = () => (
  <Headline size="four" noMargin>
    Card heading
  </Headline>
);

const Content = () => (
  <Body noMargin>This is some text showing in my card</Body>
);

export const Base = () => <Card css={cardStyles} />;

export const Spacings = () => (
  <Stack>
    <Card spacing={'mega'} css={squareStyles}>
      <div css={contentStyles} />
    </Card>
    <Card spacing={'giga'} css={squareStyles}>
      <div css={contentStyles} />
    </Card>
  </Stack>
);

export const WithHeader = () => (
  <Fragment>
    <Card css={cardStyles}>
      <CardHeader>
        <Header />
      </CardHeader>
      <Content />
    </Card>

    <Card css={cardStyles}>
      <CardHeader
        onClose={action('CloseButton clicked')}
        tracking={{ label: 'trackingId' }}
      >
        <Header />
      </CardHeader>
      <Content />
    </Card>
  </Fragment>
);

export const WithFooter = () => (
  <Fragment>
    <Card css={cardStyles}>
      <Content />
      <CardFooter>
        <ButtonGroup>
          <Button>Cancel</Button>
          <Button variant="primary">Confirm</Button>
        </ButtonGroup>
      </CardFooter>
    </Card>

    <Card css={cardStyles}>
      <Content />
      <CardFooter align="left">
        <ButtonGroup align="left">
          <Button>Cancel</Button>
          <Button variant="primary">Confirm</Button>
        </ButtonGroup>
      </CardFooter>
    </Card>
  </Fragment>
);<|MERGE_RESOLUTION|>--- conflicted
+++ resolved
@@ -21,14 +21,8 @@
 import { Theme } from '@sumup/design-tokens';
 
 import { Stack } from '../../../../.storybook/components';
-<<<<<<< HEAD
-import CardList from '../CardList';
 import Headline from '../Headline';
 import Body from '../Body';
-=======
-import Heading from '../Heading';
-import Text from '../Text';
->>>>>>> 79e1d454
 import ButtonGroup from '../ButtonGroup';
 import Button from '../Button';
 
